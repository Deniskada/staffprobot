--- conflicted
+++ resolved
@@ -263,11 +263,7 @@
 }
 
 function terminateContract() {
-<<<<<<< HEAD
-    // Показываем модальное окно для ввода причины
-=======
     // Открываем модалку расторжения договора
->>>>>>> ef29476f
     const modal = new bootstrap.Modal(document.getElementById('terminateModal'));
     modal.show();
 }
