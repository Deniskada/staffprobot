--- conflicted
+++ resolved
@@ -859,108 +859,10 @@
                                     PayrollEntry.period_start == period_start,
                                     PayrollEntry.period_end == period_end,
                                     PayrollEntry.object_id == obj.id
-<<<<<<< HEAD
                                 )
                                 existing_entry_result = await db.execute(existing_entry_query)
                                 existing_entry = existing_entry_result.scalar_one_or_none()
                                 
-                                if not existing_entry:
-                                    logger.debug(
-                                        f"No payroll entry exists for employee on this object",
-                                        employee_id=contract.employee_id,
-                                        object_id=obj.id,
-                                        period_start=period_start,
-                                        period_end=period_end
-                                    )
-                                    continue
-                                
-                                # КРИТИЧНО: найти ВСЕ корректировки для этого сотрудника за этот период
-                                # 1. is_applied = false (обычные неприменённые)
-                                # 2. is_applied = true AND payroll_entry_id IS NULL ("зависшие")
-                                all_adjustments_query = select(PayrollAdjustment).outerjoin(
-                                    Shift, PayrollAdjustment.shift_id == Shift.id
-                                ).where(
-                                    PayrollAdjustment.employee_id == contract.employee_id,
-                                    or_(
-                                        PayrollAdjustment.is_applied == False,
-                                        and_(
-                                            PayrollAdjustment.is_applied == True,
-                                            PayrollAdjustment.payroll_entry_id.is_(None)
-                                        )
-                                    ),
-                                    or_(
-                                        and_(
-                                            PayrollAdjustment.shift_id.isnot(None),
-                                            func.date(Shift.end_time) >= period_start,
-                                            func.date(Shift.end_time) <= period_end
-                                        ),
-                                        and_(
-                                            PayrollAdjustment.shift_id.is_(None),
-                                            func.date(PayrollAdjustment.created_at) >= period_start,
-                                            func.date(PayrollAdjustment.created_at) <= period_end
-                                        )
-                                    )
-=======
->>>>>>> 1accc779
-                                )
-                                
-<<<<<<< HEAD
-                                all_result = await db.execute(all_adjustments_query)
-                                all_adjustments = list(all_result.scalars().all())
-                                
-                                # Фильтруем по правилам:
-                                # shift_base - только для текущего объекта
-                                # Остальные - для всех объектов владельца
-                                adjustments = []
-                                for adj in all_adjustments:
-                                    # Сбрасываем статус "зависших" корректировок
-                                    if adj.is_applied and adj.payroll_entry_id is None:
-                                        adj.is_applied = False
-                                        adj.payroll_entry_id = None
-                                    
-                                    if adj.adjustment_type == 'shift_base':
-                                        # shift_base - только для текущего объекта
-                                        if adj.object_id == obj.id:
-                                            adjustments.append(adj)
-                                    else:
-                                        # Все остальные корректировки - для любых объектов
-                                        adjustments.append(adj)
-                                
-                                # Flush изменений статусов перед использованием
-                                if any(adj.is_applied == False and adj.payroll_entry_id is None for adj in all_adjustments):
-                                    await db.flush()
-                                
-                                if not adjustments:
-                                    logger.debug(
-                                        f"No unapplied adjustments to apply",
-                                        employee_id=contract.employee_id,
-                                        object_id=obj.id
-                                    )
-                                    continue
-                                
-                                logger.info(
-                                    f"Found {len(adjustments)} unapplied adjustments for employee",
-                                    employee_id=contract.employee_id,
-                                    adjustment_types=[adj.adjustment_type for adj in adjustments],
-                                    amounts=[float(adj.amount) for adj in adjustments]
-                                )
-                                
-                                # Рассчитать ТОЛЬКО суммы для НОВЫХ корректировок (которые ещё не применены)
-                                # Если начисление уже существует - берём его суммы и ДОБАВЛЯЕМ новые корректировки
-                                gross_amount = Decimal(str(existing_entry.gross_amount or 0))
-                                total_bonuses = Decimal(str(existing_entry.total_bonuses or 0))
-                                total_deductions = Decimal(str(existing_entry.total_deductions or 0))
-                                total_hours = Decimal(str(existing_entry.hours_worked or 0))
-                                avg_hourly_rate = Decimal(str(existing_entry.hourly_rate or 0))
-                                
-                                # Добавляем суммы ТОЛЬКО для неприменённых корректировок
-                                for adj in adjustments:
-                                    amount_decimal = Decimal(str(adj.amount))
-                                    
-                                    if adj.adjustment_type == 'shift_base':
-                                        # shift_base уже в gross_amount, НЕ ДОБАВЛЯЕМ повторно
-                                        pass
-=======
                                 # КРИТИЧНО: найти ВСЕ корректировки для этого сотрудника за этот период
                                 # 1. is_applied = false (обычные неприменённые)
                                 # 2. is_applied = true AND payroll_entry_id IS NULL ("зависшие")
@@ -1079,7 +981,6 @@
                                         # Извлекаем часы из details
                                         if adj.details and 'hours' in adj.details:
                                             total_hours += Decimal(str(adj.details['hours']))
->>>>>>> 1accc779
                                     elif amount_decimal > 0:
                                         # Премии
                                         total_bonuses += amount_decimal
@@ -1087,32 +988,6 @@
                                         # Штрафы
                                         total_deductions += abs(amount_decimal)
                                 
-<<<<<<< HEAD
-                                net_amount = gross_amount + total_bonuses - total_deductions
-                                
-                                # ОБНОВЛЯЕМ существующее начисление - ТОЛЬКО суммы
-                                # НЕ ТРОГАЕМ calculation_details и уже применённые корректировки!
-                                existing_entry.total_bonuses = float(total_bonuses)
-                                existing_entry.total_deductions = float(total_deductions)
-                                existing_entry.net_amount = float(net_amount)
-                                
-                                # Применяем ТОЛЬКО новые корректировки
-                                adjustment_ids = [adj.id for adj in adjustments]
-                                applied_count = await adjustment_service.mark_adjustments_as_applied(
-                                    adjustment_ids=adjustment_ids,
-                                    payroll_entry_id=existing_entry.id
-                                )
-                                
-                                total_entries_updated += 1
-                                total_adjustments_applied += applied_count
-                                
-                                logger.info(
-                                    f"Updated existing payroll entry",
-                                    payroll_entry_id=existing_entry.id,
-                                    employee_id=contract.employee_id,
-                                    adjustments_count=applied_count
-                                )
-=======
                                 avg_hourly_rate = gross_amount / total_hours if total_hours > 0 else Decimal('0')
                                 net_amount = gross_amount + total_bonuses - total_deductions
                                 
@@ -1226,7 +1101,6 @@
                                         employee_id=contract.employee_id,
                                         adjustments_count=applied_count
                                     )
->>>>>>> 1accc779
                                 
                             except Exception as e:
                                 error_msg = f"Error processing contract {contract.id}: {e}"
