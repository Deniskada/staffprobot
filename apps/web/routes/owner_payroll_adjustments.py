"""Роуты для управления корректировками начислений (владелец)."""

from datetime import date, datetime
from decimal import Decimal
from typing import Optional, List
from fastapi import APIRouter, Depends, Request, Query, Form, HTTPException
from fastapi.responses import HTMLResponse, JSONResponse
from sqlalchemy.ext.asyncio import AsyncSession
from sqlalchemy import select, and_, func, desc
from sqlalchemy.orm import selectinload

from apps.web.dependencies import get_current_user_dependency, require_role
from core.database.session import get_db_session
from apps.web.jinja import templates
from core.logging.logger import logger
from domain.entities.payroll_adjustment import PayrollAdjustment
from domain.entities.user import User
from domain.entities.object import Object
from domain.entities.shift import Shift
from shared.services.payroll_adjustment_service import PayrollAdjustmentService

router = APIRouter(prefix="/payroll-adjustments", tags=["owner-payroll-adjustments"])


@router.get("", response_class=HTMLResponse)
async def payroll_adjustments_list(
    request: Request,
    adjustment_type: Optional[str] = Query(None, description="Тип корректировки"),
    employee_id: Optional[str] = Query(None, description="ID сотрудника"),
    object_id: Optional[str] = Query(None, description="ID объекта"),
    is_applied: Optional[str] = Query(None, description="Статус применения: all/applied/unapplied"),
    date_from: Optional[str] = Query(None, description="Дата начала (YYYY-MM-DD)"),
    date_to: Optional[str] = Query(None, description="Дата окончания (YYYY-MM-DD)"),
    page: int = Query(1, ge=1, description="Номер страницы"),
    per_page: int = Query(50, ge=1, le=200, description="Записей на странице"),
    current_user = Depends(get_current_user_dependency()),
    _: None = Depends(require_role(["owner", "superadmin"])),
    session: AsyncSession = Depends(get_db_session)
):
    """Список корректировок начислений с фильтрами."""
    try:
        # Конвертация строковых ID в int, игнорируя пустые строки
        employee_id_int = None
        if employee_id and employee_id.strip():
            try:
                employee_id_int = int(employee_id)
            except ValueError:
                pass
        
        object_id_int = None
        if object_id and object_id.strip():
            try:
                object_id_int = int(object_id)
            except ValueError:
                pass
        # Парсинг дат
        if date_from:
            try:
                start_date = date.fromisoformat(date_from)
            except ValueError:
                start_date = date.today().replace(day=1)
        else:
            start_date = date.today().replace(day=1)
        
        if date_to:
            try:
                end_date = date.fromisoformat(date_to)
            except ValueError:
                end_date = date.today()
        else:
            end_date = date.today()
        
        # Базовый запрос
        query = select(PayrollAdjustment).where(
            func.date(PayrollAdjustment.created_at) >= start_date,
            func.date(PayrollAdjustment.created_at) <= end_date
        ).options(
            selectinload(PayrollAdjustment.employee),
            selectinload(PayrollAdjustment.object),
            selectinload(PayrollAdjustment.shift),
            selectinload(PayrollAdjustment.creator),
            selectinload(PayrollAdjustment.updater)
        )
        
        # Фильтры
        if adjustment_type:
            query = query.where(PayrollAdjustment.adjustment_type == adjustment_type)
        
        if employee_id_int:
            query = query.where(PayrollAdjustment.employee_id == employee_id_int)
        
        if object_id_int:
            query = query.where(PayrollAdjustment.object_id == object_id_int)
        
        if is_applied == "applied":
            query = query.where(PayrollAdjustment.is_applied == True)
        elif is_applied == "unapplied":
            query = query.where(PayrollAdjustment.is_applied == False)
        
        # Подсчет общего количества
        count_query = select(func.count()).select_from(query.subquery())
        total_result = await session.execute(count_query)
        total_count = total_result.scalar()
        
        # Пагинация
        query = query.order_by(desc(PayrollAdjustment.created_at))
        query = query.offset((page - 1) * per_page).limit(per_page)
        
        result = await session.execute(query)
        adjustments = result.scalars().all()
        
        # Получить список сотрудников владельца с активными договорами
        from domain.entities.contract import Contract
<<<<<<< HEAD
        
        # Получаем внутренний ID владельца
        owner_query = select(User).where(User.telegram_id == current_user.id)
        owner_result = await session.execute(owner_query)
        owner = owner_result.scalar_one_or_none()
        
        if owner:
            employees_query = select(User).join(
                Contract, Contract.employee_id == User.id
            ).where(
                Contract.owner_id == owner.id,
=======
        from apps.web.routes.reports import get_user_id_from_current_user
        
        # Получаем внутренний ID владельца
        owner_id = await get_user_id_from_current_user(current_user, session)
        
        if owner_id:
            employees_query = select(User).join(
                Contract, Contract.employee_id == User.id
            ).where(
                Contract.owner_id == owner_id,
>>>>>>> e363996d
                Contract.is_active == True,
                Contract.status == 'active'
            ).distinct().order_by(User.last_name, User.first_name)
            employees_result = await session.execute(employees_query)
            employees = employees_result.scalars().all()
        else:
            employees = []
        
        # Получить список объектов для фильтра
        objects_query = select(Object).where(Object.id.in_(
            select(PayrollAdjustment.object_id).where(PayrollAdjustment.object_id.isnot(None)).distinct()
        )).order_by(Object.name)
        objects_result = await session.execute(objects_query)
        objects = objects_result.scalars().all()
        
        # Типы корректировок
        adjustment_types = [
            ('shift_base', 'Базовая оплата за смену'),
            ('late_start', 'Штраф за опоздание'),
            ('task_bonus', 'Премия за задачу'),
            ('task_penalty', 'Штраф за задачу'),
            ('manual_bonus', 'Ручная премия'),
            ('manual_deduction', 'Ручной штраф')
        ]
        
        # Расчет пагинации
        total_pages = (total_count + per_page - 1) // per_page
        
        return templates.TemplateResponse(
            "owner/payroll_adjustments/list.html",
            {
                "request": request,
                "current_user": current_user,
                "adjustments": adjustments,
                "employees": employees,
                "objects": objects,
                "adjustment_types": adjustment_types,
                # Фильтры
                "filter_adjustment_type": adjustment_type,
                "filter_employee_id": employee_id_int,
                "filter_object_id": object_id_int,
                "filter_is_applied": is_applied,
                "filter_date_from": date_from or start_date.isoformat(),
                "filter_date_to": date_to or end_date.isoformat(),
                # Пагинация
                "page": page,
                "per_page": per_page,
                "total_count": total_count,
                "total_pages": total_pages
            }
        )
        
    except Exception as e:
        logger.error(f"Error loading payroll adjustments list: {e}")
        raise HTTPException(status_code=500, detail="Ошибка загрузки списка корректировок")


@router.post("/create", response_class=JSONResponse)
async def create_manual_adjustment(
    employee_id: int = Form(...),
    adjustment_type: str = Form(...),  # manual_bonus или manual_deduction
    amount: Decimal = Form(...),
    description: str = Form(...),
    object_id: Optional[int] = Form(None),
    shift_id: Optional[int] = Form(None),
    current_user = Depends(get_current_user_dependency()),
    _: None = Depends(require_role(["owner", "superadmin"])),
    session: AsyncSession = Depends(get_db_session)
):
    """Создать ручную корректировку."""
    try:
        if adjustment_type not in ['manual_bonus', 'manual_deduction']:
            return JSONResponse(
                status_code=400,
                content={"success": False, "error": "Неверный тип корректировки"}
            )
        
        adjustment_service = PayrollAdjustmentService(session)
        
        adjustment = await adjustment_service.create_manual_adjustment(
            employee_id=employee_id,
            amount=amount,
            adjustment_type=adjustment_type,
            description=description,
            created_by=current_user.id,
            object_id=object_id,
            shift_id=shift_id
        )
        
        await session.commit()
        
        logger.info(
            f"Manual adjustment created by owner",
            adjustment_id=adjustment.id,
            employee_id=employee_id,
            type=adjustment_type,
            amount=float(amount),
            owner_id=current_user.id
        )
        
        return JSONResponse(content={
            "success": True,
            "adjustment_id": adjustment.id,
            "message": "Корректировка успешно создана"
        })
        
    except Exception as e:
        logger.error(f"Error creating manual adjustment: {e}")
        await session.rollback()
        return JSONResponse(
            status_code=500,
            content={"success": False, "error": str(e)}
        )


@router.post("/{adjustment_id}/edit", response_class=JSONResponse)
async def edit_adjustment(
    adjustment_id: int,
    amount: Optional[Decimal] = Form(None),
    description: Optional[str] = Form(None),
    current_user = Depends(get_current_user_dependency()),
    _: None = Depends(require_role(["owner", "superadmin"])),
    session: AsyncSession = Depends(get_db_session)
):
    """Редактировать корректировку."""
    try:
        adjustment_service = PayrollAdjustmentService(session)
        
        # Подготовка обновлений
        updates = {}
        if amount is not None:
            updates['amount'] = amount
        if description is not None:
            updates['description'] = description
        
        if not updates:
            return JSONResponse(
                status_code=400,
                content={"success": False, "error": "Нет данных для обновления"}
            )
        
        adjustment = await adjustment_service.update_adjustment(
            adjustment_id=adjustment_id,
            updates=updates,
            updated_by=current_user.id
        )
        
        await session.commit()
        
        logger.info(
            f"Adjustment updated by owner",
            adjustment_id=adjustment_id,
            updated_by=current_user.id,
            fields=list(updates.keys())
        )
        
        return JSONResponse(content={
            "success": True,
            "message": "Корректировка успешно обновлена"
        })
        
    except ValueError as e:
        return JSONResponse(
            status_code=404,
            content={"success": False, "error": str(e)}
        )
    except Exception as e:
        logger.error(f"Error updating adjustment: {e}")
        await session.rollback()
        return JSONResponse(
            status_code=500,
            content={"success": False, "error": str(e)}
        )


@router.get("/{adjustment_id}/history", response_class=JSONResponse)
async def get_adjustment_history(
    adjustment_id: int,
    current_user = Depends(get_current_user_dependency()),
    _: None = Depends(require_role(["owner", "superadmin"])),
    session: AsyncSession = Depends(get_db_session)
):
    """Получить историю изменений корректировки."""
    try:
        adjustment_service = PayrollAdjustmentService(session)
        
        adjustment = await adjustment_service.get_adjustment_by_id(adjustment_id)
        
        if not adjustment:
            return JSONResponse(
                status_code=404,
                content={"success": False, "error": "Корректировка не найдена"}
            )
        
        edit_history = adjustment.edit_history or []
        
        # Обогащаем историю информацией о пользователях
        user_ids = set()
        for entry in edit_history:
            if entry.get('user_id'):
                user_ids.add(entry['user_id'])
        
        if user_ids:
            users_query = select(User).where(User.id.in_(user_ids))
            users_result = await session.execute(users_query)
            users = {user.id: user for user in users_result.scalars().all()}
            
            for entry in edit_history:
                user_id = entry.get('user_id')
                if user_id and user_id in users:
                    user = users[user_id]
                    entry['user_name'] = f"{user.last_name} {user.first_name}"
        
        return JSONResponse(content={
            "success": True,
            "history": edit_history,
            "adjustment": {
                "id": adjustment.id,
                "type": adjustment.adjustment_type,
                "amount": float(adjustment.amount),
                "description": adjustment.description,
                "created_at": adjustment.created_at.isoformat(),
                "updated_at": adjustment.updated_at.isoformat() if adjustment.updated_at else None
            }
        })
        
    except Exception as e:
        logger.error(f"Error getting adjustment history: {e}")
        return JSONResponse(
            status_code=500,
            content={"success": False, "error": str(e)}
        )
<|MERGE_RESOLUTION|>--- conflicted
+++ resolved
@@ -111,19 +111,6 @@
         
         # Получить список сотрудников владельца с активными договорами
         from domain.entities.contract import Contract
-<<<<<<< HEAD
-        
-        # Получаем внутренний ID владельца
-        owner_query = select(User).where(User.telegram_id == current_user.id)
-        owner_result = await session.execute(owner_query)
-        owner = owner_result.scalar_one_or_none()
-        
-        if owner:
-            employees_query = select(User).join(
-                Contract, Contract.employee_id == User.id
-            ).where(
-                Contract.owner_id == owner.id,
-=======
         from apps.web.routes.reports import get_user_id_from_current_user
         
         # Получаем внутренний ID владельца
@@ -134,7 +121,6 @@
                 Contract, Contract.employee_id == User.id
             ).where(
                 Contract.owner_id == owner_id,
->>>>>>> e363996d
                 Contract.is_active == True,
                 Contract.status == 'active'
             ).distinct().order_by(User.last_name, User.first_name)
