"""Роуты для управления корректировками начислений (владелец)."""

from datetime import date, datetime
from decimal import Decimal
from typing import Optional, List
from fastapi import APIRouter, Depends, Request, Query, Form, HTTPException
from fastapi.responses import HTMLResponse, JSONResponse
from sqlalchemy.ext.asyncio import AsyncSession
from sqlalchemy import select, and_, func, desc, or_
from sqlalchemy.orm import selectinload

from apps.web.dependencies import get_current_user_dependency, require_role
from core.database.session import get_db_session
from apps.web.jinja import templates
from core.logging.logger import logger
from domain.entities.payroll_adjustment import PayrollAdjustment
from domain.entities.user import User
from domain.entities.object import Object
from domain.entities.shift import Shift
from shared.services.payroll_adjustment_service import PayrollAdjustmentService
<<<<<<< HEAD
# from shared.services.payroll_verification_service import PayrollVerificationService  # Удалён в feature ветке
=======
from shared.services.payroll_verification_service import PayrollVerificationService
>>>>>>> a1638ca6

router = APIRouter(tags=["owner-payroll-adjustments"])


@router.get("", response_class=HTMLResponse)
async def payroll_adjustments_list(
    request: Request,
    adjustment_type: Optional[str] = Query(None, description="Тип корректировки"),
    employee_id: Optional[str] = Query(None, description="ID сотрудника"),
    object_id: Optional[str] = Query(None, description="ID объекта"),
    is_applied: Optional[str] = Query(None, description="Статус применения: all/applied/unapplied"),
    date_from: Optional[str] = Query(None, description="Дата начала (YYYY-MM-DD)"),
    date_to: Optional[str] = Query(None, description="Дата окончания (YYYY-MM-DD)"),
    page: int = Query(1, ge=1, description="Номер страницы"),
    per_page: int = Query(50, ge=1, le=200, description="Записей на странице"),
    current_user = Depends(get_current_user_dependency()),
    _: None = Depends(require_role(["owner", "superadmin"])),
    session: AsyncSession = Depends(get_db_session)
):
    """Список корректировок начислений с фильтрами."""
    try:
        # Конвертация строковых ID в int, игнорируя пустые строки
        employee_id_int = None
        if employee_id and employee_id.strip():
            try:
                employee_id_int = int(employee_id)
            except ValueError:
                pass
        
        object_id_int = None
        if object_id and object_id.strip():
            try:
                object_id_int = int(object_id)
            except ValueError:
                pass
        # Парсинг дат
        if date_from:
            try:
                start_date = date.fromisoformat(date_from)
            except ValueError:
                start_date = date.today().replace(day=1)
        else:
            start_date = date.today().replace(day=1)
        
        if date_to:
            try:
                end_date = date.fromisoformat(date_to)
            except ValueError:
                end_date = date.today()
        else:
            end_date = date.today()
        
        # Получаем внутренний ID владельца и список его сотрудников
        from domain.entities.contract import Contract
        from apps.web.routes.reports import get_user_id_from_current_user
        
        owner_id = await get_user_id_from_current_user(current_user, session)
        
        if not owner_id:
            raise HTTPException(status_code=400, detail="Не удалось определить владельца")
        
        # Получаем список ВСЕХ employee_id владельца (включая уволенных)
        # для возможности просмотра и создания корректировок задним числом
        employee_ids_query = select(Contract.employee_id).where(
            Contract.owner_id == owner_id
        ).distinct()
        employee_ids_result = await session.execute(employee_ids_query)
        employee_ids = [row[0] for row in employee_ids_result.all()]
        
        # Получаем список объектов владельца
        owner_objects_query = select(Object.id).where(Object.owner_id == owner_id)
        owner_objects_result = await session.execute(owner_objects_query)
        owner_object_ids = [row[0] for row in owner_objects_result.all()]
        
        if not employee_ids or not owner_object_ids:
            # Нет сотрудников или объектов - возвращаем пустой список
            return templates.TemplateResponse(
                "owner/payroll_adjustments/list.html",
                {
                    "request": request,
                    "current_user": current_user,
                    "adjustments": [],
                    "employees": [],
                    "objects": [],
                    "adjustment_types": [],
                    "filter_adjustment_type": adjustment_type,
                    "filter_employee_id": employee_id_int,
                    "filter_object_id": object_id_int,
                    "filter_is_applied": is_applied,
                    "filter_date_from": date_from or start_date.isoformat(),
                    "filter_date_to": date_to or end_date.isoformat(),
                    "page": page,
                    "per_page": per_page,
                    "total_count": 0,
                    "total_pages": 0
                }
            )
        
        # Базовый запрос с фильтром по сотрудникам владельца И его объектам
        # Важно: фильтруем по объектам владельца ИЛИ по корректировкам созданным владельцем
        query = select(PayrollAdjustment).where(
            func.date(PayrollAdjustment.created_at) >= start_date,
            func.date(PayrollAdjustment.created_at) <= end_date,
            PayrollAdjustment.employee_id.in_(employee_ids),
            or_(
                PayrollAdjustment.object_id.in_(owner_object_ids),
                and_(
                    PayrollAdjustment.object_id.is_(None),
                    PayrollAdjustment.created_by == owner_id  # Только если создал сам владелец
                )
            )
        ).options(
            selectinload(PayrollAdjustment.employee),
            selectinload(PayrollAdjustment.object),
            selectinload(PayrollAdjustment.shift),
            selectinload(PayrollAdjustment.creator),
            selectinload(PayrollAdjustment.updater)
        )
        
        # Фильтры
        if adjustment_type:
            query = query.where(PayrollAdjustment.adjustment_type == adjustment_type)
        
        if employee_id_int:
            query = query.where(PayrollAdjustment.employee_id == employee_id_int)
        
        if object_id_int:
            query = query.where(PayrollAdjustment.object_id == object_id_int)
        
        if is_applied == "applied":
            query = query.where(PayrollAdjustment.is_applied == True)
        elif is_applied == "unapplied":
            query = query.where(PayrollAdjustment.is_applied == False)
        
        # Подсчет общего количества
        count_query = select(func.count()).select_from(query.subquery())
        total_result = await session.execute(count_query)
        total_count = total_result.scalar()
        
        # Пагинация
        query = query.order_by(desc(PayrollAdjustment.created_at))
        query = query.offset((page - 1) * per_page).limit(per_page)
        
        result = await session.execute(query)
        adjustments = result.scalars().all()
        
        # Получить список сотрудников владельца для фильтра
        employees_query = select(User).join(
            Contract, Contract.employee_id == User.id
        ).where(
            Contract.owner_id == owner_id,
            Contract.is_active == True,
            Contract.status == 'active'
        ).distinct().order_by(User.last_name, User.first_name)
        employees_result = await session.execute(employees_query)
        employees = employees_result.scalars().all()
        
        # Получить список объектов владельца для фильтра
        objects_query = select(Object).where(
            Object.owner_id == owner_id
        ).order_by(Object.name)
        objects_result = await session.execute(objects_query)
        objects = objects_result.scalars().all()
        
        # Типы корректировок
        adjustment_types = [
            ('shift_base', 'Базовая оплата за смену'),
            ('late_start', 'Штраф за опоздание'),
            ('task_bonus', 'Премия за задачу'),
            ('task_penalty', 'Штраф за задачу'),
            ('manual_bonus', 'Ручная премия'),
            ('manual_deduction', 'Ручной штраф')
        ]
        
        # Расчет пагинации
        total_pages = (total_count + per_page - 1) // per_page
        
        return templates.TemplateResponse(
            "owner/payroll_adjustments/list.html",
            {
                "request": request,
                "current_user": current_user,
                "adjustments": adjustments,
                "employees": employees,
                "objects": objects,
                "adjustment_types": adjustment_types,
                # Фильтры
                "filter_adjustment_type": adjustment_type,
                "filter_employee_id": employee_id_int,
                "filter_object_id": object_id_int,
                "filter_is_applied": is_applied,
                "filter_date_from": date_from or start_date.isoformat(),
                "filter_date_to": date_to or end_date.isoformat(),
                # Пагинация
                "page": page,
                "per_page": per_page,
                "total_count": total_count,
                "total_pages": total_pages
            }
        )
        
    except Exception as e:
        logger.error(f"Error loading payroll adjustments list: {e}")
        raise HTTPException(status_code=500, detail="Ошибка загрузки списка корректировок")


@router.post("/create", response_class=JSONResponse)
async def create_manual_adjustment(
    employee_id: int = Form(...),
    adjustment_type: str = Form(...),  # manual_bonus или manual_deduction
    amount: Decimal = Form(...),
    description: str = Form(...),
    adjustment_date: Optional[str] = Form(None),
    object_id: Optional[int] = Form(None),
    shift_id: Optional[int] = Form(None),
    current_user = Depends(get_current_user_dependency()),
    _: None = Depends(require_role(["owner", "superadmin"])),
    session: AsyncSession = Depends(get_db_session)
):
    """Создать ручную корректировку."""
    try:
        if adjustment_type not in ['manual_bonus', 'manual_deduction']:
            return JSONResponse(
                status_code=400,
                content={"success": False, "error": "Неверный тип корректировки"}
            )
        
        # Парсим дату
        adjustment_date_obj = None
        if adjustment_date:
            try:
                adjustment_date_obj = date.fromisoformat(adjustment_date)
            except ValueError:
                return JSONResponse(
                    status_code=400,
                    content={"success": False, "error": "Неверный формат даты"}
                )
        
        adjustment_service = PayrollAdjustmentService(session)
        
        adjustment = await adjustment_service.create_manual_adjustment(
            employee_id=employee_id,
            amount=amount,
            adjustment_type=adjustment_type,
            description=description,
            created_by=current_user.id,
            object_id=object_id,
            shift_id=shift_id,
            adjustment_date=adjustment_date_obj
        )
        
        await session.commit()
        
        logger.info(
            f"Manual adjustment created by owner",
            adjustment_id=adjustment.id,
            employee_id=employee_id,
            type=adjustment_type,
            amount=float(amount),
            owner_id=current_user.id
        )
        
        return JSONResponse(content={
            "success": True,
            "adjustment_id": adjustment.id,
            "message": "Корректировка успешно создана"
        })
        
    except Exception as e:
        logger.error(f"Error creating manual adjustment: {e}")
        await session.rollback()
        return JSONResponse(
            status_code=500,
            content={"success": False, "error": str(e)}
        )


@router.post("/{adjustment_id}/edit", response_class=JSONResponse)
async def edit_adjustment(
    adjustment_id: int,
    amount: Optional[Decimal] = Form(None),
    description: Optional[str] = Form(None),
    current_user = Depends(get_current_user_dependency()),
    _: None = Depends(require_role(["owner", "superadmin"])),
    session: AsyncSession = Depends(get_db_session)
):
    """Редактировать корректировку."""
    try:
        adjustment_service = PayrollAdjustmentService(session)
        
        # Сначала получаем корректировку, чтобы знать её тип
        from domain.entities.payroll_adjustment import PayrollAdjustment
        adj_query = select(PayrollAdjustment).where(PayrollAdjustment.id == adjustment_id)
        adj_result = await session.execute(adj_query)
        adjustment_obj = adj_result.scalar_one_or_none()
        
        if not adjustment_obj:
            return JSONResponse(
                status_code=404,
                content={"success": False, "error": "Корректировка не найдена"}
            )
        
        # Подготовка обновлений
        updates = {}
        if amount is not None:
            # Для manual_deduction делаем сумму отрицательной
            if adjustment_obj.adjustment_type == 'manual_deduction':
                updates['amount'] = -abs(amount)
            else:
                updates['amount'] = amount
        if description is not None:
            updates['description'] = description
        
        if not updates:
            return JSONResponse(
                status_code=400,
                content={"success": False, "error": "Нет данных для обновления"}
            )
        
        adjustment = await adjustment_service.update_adjustment(
            adjustment_id=adjustment_id,
            updates=updates,
            updated_by=current_user.id
        )
        
        # Пересчитать суммы в начислении, если корректировка применена
        if adjustment.payroll_entry_id:
            from domain.entities.payroll_entry import PayrollEntry
            entry_query = select(PayrollEntry).where(PayrollEntry.id == adjustment.payroll_entry_id)
            entry_result = await session.execute(entry_query)
            entry = entry_result.scalar_one_or_none()
            
            if entry:
                # Получить все корректировки этого начисления
                all_adjustments_query = select(PayrollAdjustment).where(
                    PayrollAdjustment.payroll_entry_id == adjustment.payroll_entry_id
                )
                all_adjustments_result = await session.execute(all_adjustments_query)
                all_adjustments = all_adjustments_result.scalars().all()
                
                # Пересчитать суммы
                gross = Decimal('0')
                bonuses = Decimal('0')
                deductions = Decimal('0')
                
                for adj in all_adjustments:
                    amount_dec = Decimal(str(adj.amount))
                    if adj.adjustment_type == 'shift_base':
                        gross += amount_dec
                    elif amount_dec > 0:
                        bonuses += amount_dec
                    else:
                        deductions += abs(amount_dec)
                
                entry.gross_amount = float(gross)
                entry.total_bonuses = float(bonuses)
                entry.total_deductions = float(deductions)
                entry.net_amount = float(gross + bonuses - deductions)
        
        await session.commit()
        
        logger.info(
            f"Adjustment updated by owner",
            adjustment_id=adjustment_id,
            updated_by=current_user.id,
            fields=list(updates.keys())
        )
        
        return JSONResponse(content={
            "success": True,
            "message": "Корректировка успешно обновлена"
        })
        
    except ValueError as e:
        return JSONResponse(
            status_code=404,
            content={"success": False, "error": str(e)}
        )
    except Exception as e:
        logger.error(f"Error updating adjustment: {e}")
        await session.rollback()
        return JSONResponse(
            status_code=500,
            content={"success": False, "error": str(e)}
        )


@router.get("/{adjustment_id}/history", response_class=JSONResponse)
async def get_adjustment_history(
    adjustment_id: int,
    current_user = Depends(get_current_user_dependency()),
    _: None = Depends(require_role(["owner", "superadmin"])),
    session: AsyncSession = Depends(get_db_session)
):
    """Получить историю изменений корректировки."""
    try:
        adjustment_service = PayrollAdjustmentService(session)
        
        adjustment = await adjustment_service.get_adjustment_by_id(adjustment_id)
        
        if not adjustment:
            return JSONResponse(
                status_code=404,
                content={"success": False, "error": "Корректировка не найдена"}
            )
        
        edit_history = adjustment.edit_history or []
        
        # Обогащаем историю информацией о пользователях
        user_ids = set()
        for entry in edit_history:
            if entry.get('user_id'):
                user_ids.add(entry['user_id'])
        
        if user_ids:
            users_query = select(User).where(User.id.in_(user_ids))
            users_result = await session.execute(users_query)
            users = {user.id: user for user in users_result.scalars().all()}
            
            for entry in edit_history:
                user_id = entry.get('user_id')
                if user_id and user_id in users:
                    user = users[user_id]
                    entry['user_name'] = f"{user.last_name} {user.first_name}"
        
        return JSONResponse(content={
            "success": True,
            "history": edit_history,
            "adjustment": {
                "id": adjustment.id,
                "type": adjustment.adjustment_type,
                "amount": float(adjustment.amount),
                "description": adjustment.description,
                "created_at": adjustment.created_at.isoformat(),
                "updated_at": adjustment.updated_at.isoformat() if adjustment.updated_at else None
            }
        })
        
    except Exception as e:
        logger.error(f"Error getting adjustment history: {e}")
        return JSONResponse(
            status_code=500,
            content={"success": False, "error": str(e)}
        )


@router.post("/{adjustment_id}/delete", response_class=JSONResponse)
async def delete_adjustment(
    adjustment_id: int,
    current_user = Depends(get_current_user_dependency()),
    _: None = Depends(require_role(["owner", "superadmin"])),
    session: AsyncSession = Depends(get_db_session)
):
    """Удалить корректировку."""
    try:
        adjustment_service = PayrollAdjustmentService(session)
        
        # Получить корректировку
        from sqlalchemy import select
        from domain.entities.payroll_adjustment import PayrollAdjustment
        query = select(PayrollAdjustment).where(PayrollAdjustment.id == adjustment_id)
        result = await session.execute(query)
        adjustment = result.scalar_one_or_none()
        
        if not adjustment:
            return JSONResponse(
                status_code=404,
                content={"success": False, "error": "Корректировка не найдена"}
            )
        
        # Проверить, что это ручная корректировка
        if adjustment.adjustment_type not in ['manual_bonus', 'manual_deduction']:
            return JSONResponse(
                status_code=403,
                content={"success": False, "error": "Можно удалять только ручные корректировки"}
            )
        
        # Если корректировка применена к начислению, нужно пересчитать суммы
        payroll_entry_id = adjustment.payroll_entry_id
        
        # Удалить корректировку
        await session.delete(adjustment)
        
        # Пересчитать суммы в начислении, если было применено
        if payroll_entry_id:
            from domain.entities.payroll_entry import PayrollEntry
            from sqlalchemy import select
            entry_query = select(PayrollEntry).where(PayrollEntry.id == payroll_entry_id)
            entry_result = await session.execute(entry_query)
            entry = entry_result.scalar_one_or_none()
            
            if entry:
                # Получить все оставшиеся корректировки
                remaining_adjustments_query = select(PayrollAdjustment).where(
                    PayrollAdjustment.payroll_entry_id == payroll_entry_id,
                    PayrollAdjustment.id != adjustment_id
                )
                remaining_result = await session.execute(remaining_adjustments_query)
                remaining_adjustments = remaining_result.scalars().all()
                
                # Пересчитать суммы
                gross = Decimal('0')
                bonuses = Decimal('0')
                deductions = Decimal('0')
                
                for adj in remaining_adjustments:
                    amount = Decimal(str(adj.amount))
                    if adj.adjustment_type == 'shift_base':
                        gross += amount
                    elif amount > 0:
                        bonuses += amount
                    else:
                        deductions += abs(amount)
                
                entry.gross_amount = float(gross)
                entry.total_bonuses = float(bonuses)
                entry.total_deductions = float(deductions)
                entry.net_amount = float(gross + bonuses - deductions)
        
        await session.commit()
        
        logger.info(
            f"Adjustment deleted by owner",
            adjustment_id=adjustment_id,
            deleted_by=current_user.id,
            type=adjustment.adjustment_type,
            amount=float(adjustment.amount)
        )
        
        return JSONResponse(content={
            "success": True,
            "message": "Корректировка успешно удалена"
        })
        
    except Exception as e:
        logger.error(f"Error deleting adjustment: {e}")
        await session.rollback()
        return JSONResponse(
            status_code=500,
            content={"success": False, "error": str(e)}
        )


<<<<<<< HEAD
# TODO: Восстановить при мердже с main (требует PayrollVerificationService)
# @router.post("/verify", response_class=JSONResponse)
# async def verify_and_fix_adjustments(
#     date_from: Optional[str] = Form(None),
#     date_to: Optional[str] = Form(None),
#     current_user = Depends(get_current_user_dependency()),
#     _: None = Depends(require_role(["owner", "superadmin"])),
#     session: AsyncSession = Depends(get_db_session)
# ):
#     """
#     Проверить и исправить начисления.
#     
#     Выполняет:
#     1. Создание недостающих начислений за завершенные смены
#     2. Корректировку штрафов за задачи на основе текущих настроек
#     """
#     pass
=======
@router.post("/verify", response_class=JSONResponse)
async def verify_and_fix_adjustments(
    date_from: Optional[str] = Form(None),
    date_to: Optional[str] = Form(None),
    current_user = Depends(get_current_user_dependency()),
    _: None = Depends(require_role(["owner", "superadmin"])),
    session: AsyncSession = Depends(get_db_session)
):
    """
    Проверить и исправить начисления.
    
    Выполняет:
    1. Создание недостающих начислений за завершенные смены
    2. Корректировку штрафов за задачи на основе текущих настроек
    """
    try:
        from apps.web.routes.reports import get_user_id_from_current_user
        
        owner_id = await get_user_id_from_current_user(current_user, session)
        
        if not owner_id:
            return JSONResponse(
                status_code=400,
                content={"success": False, "error": "Не удалось определить владельца"}
            )
        
        # Парсинг дат
        start_date = None
        end_date = None
        
        if date_from:
            try:
                start_date = date.fromisoformat(date_from)
            except ValueError:
                pass
        
        if date_to:
            try:
                end_date = date.fromisoformat(date_to)
            except ValueError:
                pass
        
        # Выполнить проверку
        verification_service = PayrollVerificationService(session)
        report = await verification_service.verify_and_fix_adjustments(
            owner_id=owner_id,
            start_date=start_date,
            end_date=end_date
        )
        
        logger.info(
            "Payroll adjustments verified and fixed",
            owner_id=owner_id,
            shifts_checked=report["shifts_checked"],
            missing_created=report["missing_adjustments_created"],
            penalties_corrected=report["penalties_corrected"],
            total_added=float(report["total_amount_added"]),
            total_corrected=float(report["total_amount_corrected"])
        )
        
        return JSONResponse(content={
            "success": True,
            "report": {
                "shifts_checked": report["shifts_checked"],
                "missing_adjustments_created": report["missing_adjustments_created"],
                "penalties_corrected": report["penalties_corrected"],
                "total_amount_added": float(report["total_amount_added"]),
                "total_amount_corrected": float(report["total_amount_corrected"]),
                "details": report["details"]
            },
            "message": f"Проверка завершена. Создано начислений: {report['missing_adjustments_created']}, исправлено штрафов: {report['penalties_corrected']}"
        })
        
    except Exception as e:
        logger.error(f"Error verifying adjustments: {e}", exc_info=True)
        await session.rollback()
        return JSONResponse(
            status_code=500,
            content={"success": False, "error": f"Ошибка проверки начислений: {str(e)}"}
        )
>>>>>>> a1638ca6
<|MERGE_RESOLUTION|>--- conflicted
+++ resolved
@@ -18,11 +18,7 @@
 from domain.entities.object import Object
 from domain.entities.shift import Shift
 from shared.services.payroll_adjustment_service import PayrollAdjustmentService
-<<<<<<< HEAD
-# from shared.services.payroll_verification_service import PayrollVerificationService  # Удалён в feature ветке
-=======
 from shared.services.payroll_verification_service import PayrollVerificationService
->>>>>>> a1638ca6
 
 router = APIRouter(tags=["owner-payroll-adjustments"])
 
@@ -566,25 +562,6 @@
         )
 
 
-<<<<<<< HEAD
-# TODO: Восстановить при мердже с main (требует PayrollVerificationService)
-# @router.post("/verify", response_class=JSONResponse)
-# async def verify_and_fix_adjustments(
-#     date_from: Optional[str] = Form(None),
-#     date_to: Optional[str] = Form(None),
-#     current_user = Depends(get_current_user_dependency()),
-#     _: None = Depends(require_role(["owner", "superadmin"])),
-#     session: AsyncSession = Depends(get_db_session)
-# ):
-#     """
-#     Проверить и исправить начисления.
-#     
-#     Выполняет:
-#     1. Создание недостающих начислений за завершенные смены
-#     2. Корректировку штрафов за задачи на основе текущих настроек
-#     """
-#     pass
-=======
 @router.post("/verify", response_class=JSONResponse)
 async def verify_and_fix_adjustments(
     date_from: Optional[str] = Form(None),
@@ -665,4 +642,3 @@
             status_code=500,
             content={"success": False, "error": f"Ошибка проверки начислений: {str(e)}"}
         )
->>>>>>> a1638ca6
