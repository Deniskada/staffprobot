--- conflicted
+++ resolved
@@ -38,66 +38,6 @@
         from domain.entities.object import Object
         from domain.entities.time_slot import TimeSlot
         
-<<<<<<< HEAD
-        def _auto_close_shifts():
-            from core.database.session import get_sync_session
-            from domain.entities.shift import Shift
-            
-            with get_sync_session() as session:
-                # Получаем все активные смены, которые должны быть закрыты
-                from datetime import timezone
-                now = datetime.now(timezone.utc)
-                midnight = now.replace(hour=0, minute=0, second=0, microsecond=0)
-                
-                # Ищем активные смены, которые начались вчера и еще не закрыты
-                yesterday = midnight - timedelta(days=1)
-                
-                # Ищем активные смены, которые должны быть закрыты
-                # 1. Смены со вчерашнего дня
-                expired_shifts_query = select(Shift).join(Object).filter(
-                    and_(
-                        Shift.status == 'active',
-                        Shift.start_time >= yesterday,
-                        Shift.start_time < midnight
-                    )
-                )
-                
-                # 2. Смены, которые должны быть закрыты по настройке auto_close_minutes
-                now_minus_auto_close = now - timedelta(minutes=60)  # По умолчанию 60 минут
-                auto_close_query = select(Shift).join(Object).filter(
-                    and_(
-                        Shift.status == 'active',
-                        Shift.start_time < now_minus_auto_close,
-                        Object.auto_close_minutes > 0  # Только если включено авто-закрытие
-                    )
-                )
-                
-                # Объединяем запросы
-                from sqlalchemy import or_
-                expired_shifts_query = select(Shift).join(Object).filter(
-                    and_(
-                        Shift.status == 'active',
-                        or_(
-                            # Смены со вчерашнего дня
-                            and_(
-                                Shift.start_time >= yesterday,
-                                Shift.start_time < midnight
-                            ),
-                            # Смены, которые должны быть закрыты по настройке
-                            and_(
-                                Shift.start_time < now_minus_auto_close,
-                                Object.auto_close_minutes > 0
-                            )
-                        )
-                    )
-                )
-                
-                result = session.execute(expired_shifts_query)
-                expired_shifts = result.scalars().all()
-                
-                closed_count = 0
-                errors = []
-=======
         async def _auto_close_shifts():
             async with get_async_session() as session:
                 now = datetime.now()
@@ -157,41 +97,25 @@
                 
                 confirmed_schedules_result = await session.execute(confirmed_schedules_query)
                 confirmed_schedules = confirmed_schedules_result.scalars().all()
->>>>>>> ef29476f
                 
                 for schedule in confirmed_schedules:
                     try:
                         # Определяем время закрытия для запланированной смены
                         end_time = None
                         
-<<<<<<< HEAD
-                        # 1. Сначала пытаемся взять из тайм-слота (для запланированных смен)
-                        if hasattr(shift, 'timeslot_id') and shift.timeslot_id:
-                            timeslot_query = select(TimeSlot).filter(TimeSlot.id == shift.timeslot_id)
-                            timeslot_result = session.execute(timeslot_query)
-=======
                         # 1. Сначала пытаемся взять из тайм-слота
                         if schedule.time_slot_id:
                             timeslot_query = select(TimeSlot).filter(TimeSlot.id == schedule.time_slot_id)
                             timeslot_result = await session.execute(timeslot_query)
->>>>>>> ef29476f
                             timeslot = timeslot_result.scalar_one_or_none()
                             
                             if timeslot and timeslot.end_time:
                                 # Создаем datetime для времени закрытия
-<<<<<<< HEAD
-                                end_time = datetime.combine(shift.start_time.date(), timeslot.end_time)
-                        
-                        # 2. Если нет тайм-слота, берем из режима работы объекта (для спонтанных смен)
-                        if not end_time and hasattr(shift, 'object') and shift.object and hasattr(shift.object, 'closing_time') and shift.object.closing_time:
-                            end_time = datetime.combine(shift.start_time.date(), shift.object.closing_time)
-=======
                                 end_time = datetime.combine(schedule.planned_start.date(), timeslot.end_time)
                         
                         # 2. Если нет тайм-слота, берем из режима работы объекта
                         if not end_time and schedule.object and schedule.object.closing_time:
                             end_time = datetime.combine(schedule.planned_start.date(), schedule.object.closing_time)
->>>>>>> ef29476f
                         
                         # 3. Если ничего нет, используем auto_close_minutes
                         if not end_time and hasattr(shift, 'object') and shift.object and hasattr(shift.object, 'auto_close_minutes') and shift.object.auto_close_minutes > 0:
@@ -203,23 +127,6 @@
                             midnight = now.replace(hour=0, minute=0, second=0, microsecond=0)
                             end_time = midnight
                         
-<<<<<<< HEAD
-                        # Закрываем смену
-                        shift.status = 'completed'
-                        shift.end_time = end_time
-                        shift.auto_closed = True
-                        
-                        # Вычисляем общее время и оплату
-                        duration = end_time - shift.start_time
-                        total_hours = duration.total_seconds() / 3600
-                        shift.total_hours = total_hours
-                        
-                        if shift.hourly_rate:
-                            shift.total_payment = total_hours * shift.hourly_rate
-                        
-                        closed_count += 1
-                        logger.info(f"Auto-closed shift {shift.id} at {end_time}")
-=======
                         # Если время закрытия уже прошло, закрываем смену
                         if now >= end_time:
                             # Вычисляем общее время и оплату
@@ -234,7 +141,6 @@
                             
                             closed_count += 1
                             logger.info(f"Auto-closed planned shift {schedule.id} at {end_time} (timeslot/object closing time)")
->>>>>>> ef29476f
                         
                     except Exception as e:
                         error_msg = f"Error auto-closing planned shift {schedule.id}: {e}"
